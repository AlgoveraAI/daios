[build-system]
requires = ["poetry-core>=1.0.0"]
build-backend = "poetry.core.masonry.api"

[tool.poetry]
name = "dev-template"
version = "0.1.0"
description = ""
authors = []
readme = "README.md"
repository = "https://github.com/valory-xyz/dev-template"
<<<<<<< HEAD
keywords = ["autonomy", "autonomous", "autonolas", "service", "multi", "agent"]
classifiers = [
    "Environment :: Console",
    "Environment :: Web Environment",
    "Development Status :: 2 - Pre-Alpha",
    "Intended Audience :: Developers",
    "License :: OSI Approved :: Apache Software License",
    "Natural Language :: English",
    "Operating System :: MacOS",
    "Operating System :: Microsoft",
    "Operating System :: Unix",
    "Programming Language :: Python :: 3.10",
    "Topic :: Communications",
    "Topic :: Internet",
    "Topic :: Scientific/Engineering",
    "Topic :: Software Development",
    "Topic :: System"
]

=======
keywords = [ "autonomy", "autonomous", "autonolas", "service", "multi", "agent",]
classifiers = [ "Environment :: Console", "Environment :: Web Environment", "Development Status :: 2 - Pre-Alpha", "Intended Audience :: Developers", "License :: OSI Approved :: Apache Software License", "Natural Language :: English", "Operating System :: MacOS", "Operating System :: Microsoft", "Operating System :: Unix", "Programming Language :: Python :: 3.8", "Programming Language :: Python :: 3.9", "Programming Language :: Python :: 3.10", "Programming Language :: Python :: 3.11", "Topic :: Communications", "Topic :: Internet", "Topic :: Scientific/Engineering", "Topic :: Software Development", "Topic :: System",]
>>>>>>> 441a5ba1
[[tool.poetry.packages]]
include = "packages"

[tool.poetry.dependencies]
<<<<<<< HEAD
python = "^3.10"
asn1crypto = "==1.5.1"
grpcio = "==1.56.0"
faiss-cpu = "==1.7.4"
hypothesis = "==6.21.6"
openai = "==0.27.8"
open-aea-ledger-ethereum = "==1.37.0"
openapi-spec-validator = "==0.2.8"
open-autonomy = "==0.10.10.post1"
pydantic = "==1.10.11"
py-ecc = "==5.2.0"
py-eth-sig-utils = "==0.4.0"
python-multipart = "==0.0.6"
pytz = "==2022.2.1"
=======
python = "^3.8"
open-autonomy = "==0.12.0"
>>>>>>> 441a5ba1
toml = "^0.10.2"
openapi-core = "0.13.8"
numpy = "1.25.2"

[tool.poetry.group.dev.dependencies.tomte]
<<<<<<< HEAD
version = "==0.2.12"
extras = ["cli", "tests"]
=======
version = "==0.2.13"
extras = [ "cli", "tests",]
>>>>>>> 441a5ba1
<|MERGE_RESOLUTION|>--- conflicted
+++ resolved
@@ -9,7 +9,6 @@
 authors = []
 readme = "README.md"
 repository = "https://github.com/valory-xyz/dev-template"
-<<<<<<< HEAD
 keywords = ["autonomy", "autonomous", "autonolas", "service", "multi", "agent"]
 classifiers = [
     "Environment :: Console",
@@ -29,42 +28,30 @@
     "Topic :: System"
 ]
 
-=======
-keywords = [ "autonomy", "autonomous", "autonolas", "service", "multi", "agent",]
-classifiers = [ "Environment :: Console", "Environment :: Web Environment", "Development Status :: 2 - Pre-Alpha", "Intended Audience :: Developers", "License :: OSI Approved :: Apache Software License", "Natural Language :: English", "Operating System :: MacOS", "Operating System :: Microsoft", "Operating System :: Unix", "Programming Language :: Python :: 3.8", "Programming Language :: Python :: 3.9", "Programming Language :: Python :: 3.10", "Programming Language :: Python :: 3.11", "Topic :: Communications", "Topic :: Internet", "Topic :: Scientific/Engineering", "Topic :: Software Development", "Topic :: System",]
->>>>>>> 441a5ba1
 [[tool.poetry.packages]]
 include = "packages"
 
 [tool.poetry.dependencies]
-<<<<<<< HEAD
 python = "^3.10"
 asn1crypto = "==1.5.1"
 grpcio = "==1.56.0"
 faiss-cpu = "==1.7.4"
 hypothesis = "==6.21.6"
 openai = "==0.27.8"
-open-aea-ledger-ethereum = "==1.37.0"
+open-aea-ledger-ethereum = "==1.38.0"
 openapi-spec-validator = "==0.2.8"
-open-autonomy = "==0.10.10.post1"
+open-autonomy = "==0.12"
 pydantic = "==1.10.11"
-py-ecc = "==5.2.0"
+py-ecc = "==6.0.0"
 py-eth-sig-utils = "==0.4.0"
 python-multipart = "==0.0.6"
 pytz = "==2022.2.1"
-=======
-python = "^3.8"
-open-autonomy = "==0.12.0"
->>>>>>> 441a5ba1
 toml = "^0.10.2"
 openapi-core = "0.13.8"
 numpy = "1.25.2"
 
+[tool.poetry.group.dev.dependencies]
+ipykernel = "^6.25.2"
 [tool.poetry.group.dev.dependencies.tomte]
-<<<<<<< HEAD
 version = "==0.2.12"
-extras = ["cli", "tests"]
-=======
-version = "==0.2.13"
-extras = [ "cli", "tests",]
->>>>>>> 441a5ba1
+extras = ["cli", "tests"]